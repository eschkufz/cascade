// Copyright 2017-2019 VMware, Inc.
// SPDX-License-Identifier: BSD-2-Clause
//
// The BSD-2 license (the License) set forth below applies to all parts of the
// Cascade project.  You may not use this file except in compliance with the
// License.
//
// BSD-2 License
//
// Redistribution and use in source and binary forms, with or without
// modification, are permitted provided that the following conditions are met:
//
// 1. Redistributions of source code must retain the above copyright notice, this
// list of conditions and the following disclaimer.
//
// 2. Redistributions in binary form must reproduce the above copyright notice,
// this list of conditions and the following disclaimer in the documentation
// and/or other materials provided with the distribution.
//
// THIS SOFTWARE IS PROVIDED BY THE COPYRIGHT HOLDERS AND CONTRIBUTORS AS IS AND
// ANY EXPRESS OR IMPLIED WARRANTIES, INCLUDING, BUT NOT LIMITED TO, THE IMPLIED
// WARRANTIES OF MERCHANTABILITY AND FITNESS FOR A PARTICULAR PURPOSE ARE
// DISCLAIMED. IN NO EVENT SHALL THE COPYRIGHT HOLDER OR CONTRIBUTORS BE LIABLE
// FOR ANY DIRECT, INDIRECT, INCIDENTAL, SPECIAL, EXEMPLARY, OR CONSEQUENTIAL
// DAMAGES (INCLUDING, BUT NOT LIMITED TO, PROCUREMENT OF SUBSTITUTE GOODS OR
// SERVICES; LOSS OF USE, DATA, OR PROFITS; OR BUSINESS INTERRUPTION) HOWEVER
// CAUSED AND ON ANY THEORY OF LIABILITY, WHETHER IN CONTRACT, STRICT LIABILITY,
// OR TORT (INCLUDING NEGLIGENCE OR OTHERWISE) ARISING IN ANY WAY OUT OF THE USE
// OF THIS SOFTWARE, EVEN IF ADVISED OF THE POSSIBILITY OF SUCH DAMAGE.

#include <string>
<<<<<<< HEAD
#include "cl/cl.h"
#include "gtest/gtest.h"
=======
#include "cl.h"
>>>>>>> 6d25ad69
#include "harness.h"
#include "benchmark/benchmark.h"

using namespace cascade;
using namespace cascade::cl;
using namespace std;

BENCHMARK_MAIN();

static void BM_Array(benchmark::State& state) 
{
  for(auto _ : state) {
    run_benchmark("data/test/benchmark/array/run_7.v", "268435457\n");
  }
}
BENCHMARK(BM_Array)->Unit(benchmark::kMillisecond);

static void BM_Bitcoin(benchmark::State& state) 
{
  for(auto _ : state) {
    run_benchmark("data/test/benchmark/bitcoin/run_20.v", "1ce5c0 1ce5c5\n");
  }
}
BENCHMARK(BM_Bitcoin)->Unit(benchmark::kMillisecond);

static void BM_Mips32(benchmark::State& state) 
{
  for(auto _ : state) {
    run_benchmark("data/test/benchmark/mips32/run_bubble_128_1024.v", "1");
  }
}
BENCHMARK(BM_Mips32)->Unit(benchmark::kMillisecond);

static void BM_Regex(benchmark::State& state) 
{
  for(auto _ : state) {
    run_benchmark("data/test/benchmark/regex/run_disjunct_64.v", "27136");
  }
}
BENCHMARK(BM_Regex)->Unit(benchmark::kMillisecond);

static void BM_Nw(benchmark::State& state) 
{
  for(auto _ : state) {
    run_benchmark("data/test/benchmark/nw/run_8.v", "-24576");
  }
}
BENCHMARK(BM_Nw)->Unit(benchmark::kMillisecond);<|MERGE_RESOLUTION|>--- conflicted
+++ resolved
@@ -29,14 +29,10 @@
 // OF THIS SOFTWARE, EVEN IF ADVISED OF THE POSSIBILITY OF SUCH DAMAGE.
 
 #include <string>
-<<<<<<< HEAD
+#include "benchmark/benchmark.h"
 #include "cl/cl.h"
 #include "gtest/gtest.h"
-=======
-#include "cl.h"
->>>>>>> 6d25ad69
 #include "harness.h"
-#include "benchmark/benchmark.h"
 
 using namespace cascade;
 using namespace cascade::cl;
@@ -44,40 +40,35 @@
 
 BENCHMARK_MAIN();
 
-static void BM_Array(benchmark::State& state) 
-{
+static void BM_Array(benchmark::State& state) {
   for(auto _ : state) {
     run_benchmark("data/test/benchmark/array/run_7.v", "268435457\n");
   }
 }
 BENCHMARK(BM_Array)->Unit(benchmark::kMillisecond);
 
-static void BM_Bitcoin(benchmark::State& state) 
-{
+static void BM_Bitcoin(benchmark::State& state) {
   for(auto _ : state) {
     run_benchmark("data/test/benchmark/bitcoin/run_20.v", "1ce5c0 1ce5c5\n");
   }
 }
 BENCHMARK(BM_Bitcoin)->Unit(benchmark::kMillisecond);
 
-static void BM_Mips32(benchmark::State& state) 
-{
+static void BM_Mips32(benchmark::State& state) {
   for(auto _ : state) {
     run_benchmark("data/test/benchmark/mips32/run_bubble_128_1024.v", "1");
   }
 }
 BENCHMARK(BM_Mips32)->Unit(benchmark::kMillisecond);
 
-static void BM_Regex(benchmark::State& state) 
-{
+static void BM_Regex(benchmark::State& state) {
   for(auto _ : state) {
     run_benchmark("data/test/benchmark/regex/run_disjunct_64.v", "27136");
   }
 }
 BENCHMARK(BM_Regex)->Unit(benchmark::kMillisecond);
 
-static void BM_Nw(benchmark::State& state) 
-{
+static void BM_Nw(benchmark::State& state) {
   for(auto _ : state) {
     run_benchmark("data/test/benchmark/nw/run_8.v", "-24576");
   }
