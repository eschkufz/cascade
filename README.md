![alt text](LOGO.png "Cascade: A JIT Compiler for Verilog from VMware Research")
---
[![Build Status](https://img.shields.io/travis/com/vmware/cascade/master.svg?style=flat-square)](https://travis-ci.com/vmware/cascade)
[![Coverage Status](https://img.shields.io/codecov/c/github/vmware/cascade.svg?style=flat-square)](https://codecov.io/gh/vmware/cascade)

FPGAs can exceed the performance of general-purpose CPUs by several orders of magnitude and offer dramatically lower cost and time to market than ASICs. While the benefits are substantial, programming an FPGA can be an extremely slow process. Trivial programs can take several minutes to compile using a traditional compiler, and complex designs can take hours or longer. 

Cascade is a novel solution to this problem, the world's first just-in-time compiler for Verilog. Cascade executes code immediately in a software simulator, and performs compilation in the background. When compilation is finished, the code is moved into hardware, and from the user’s perspective it simply gets faster over time. Cascade's ability to move code back and forth between software and hardware also makes it the first platform to provide generic support for the execution of unsynthesizable Verilog from hardware. The effects are substantial. Cascade encourages more frequent compilation, reduces the time required for developers to produce working hardware designs, and transforms HDL development into something which closely resembes writing JavaScript or Python. It takes the first steps towards bridging the gap between programming software and programming hardware.

Much of the work which has gone into building Cascade has been documented in conference proceedings. A complete list of publications (hopefully with more to come) is below. Note however, that Cascade is under active development. In some cases, its implementation may have already diverged what is described in these texts. The most up-to-date information on Cascade's implementation is always its source code.

- [**Just-in-Time Compilation for Verilog** -- ASPLOS 2019](https://raw.githubusercontent.com/vmware/cascade/master/doc/asplos19.pdf)

Index
=====
0. [Dependencies](#dependencies)
1. [Building Cascade](#building-cascade)
2. [Using Cascade](#using-cascade)
    1. [Command Line Interface](#command-line-interface)
    2. [Other Interfaces](#other-interfaces)
3. [Environments](#environments)
    1. [Minimal Environment](#minimal-environment)
    2. [Software Backend](#software-backend)
    3. [Hardware Backends](#hardware-backends)
    4. [JIT Backend](#jit-backend)
4. [Support for Synthesizable Verilog](#support-for-synthesizable-verilog)
5. [Support for Unsynthesizable Verilog](#support-for-unsynthesizable-verilog)
6. [Standard Library](#standard-library)
7. [Target-Specific Components](#target-specific-components)
8. [Adding Support for New Backends](#adding-support-for-new-backends)
9. [FAQ](#faq)

Dependencies
=====
Cascade should build successfully on OSX and most Linux distributions. Third-party dependencies can be retrieved from the command line using either ```apt-get``` (Ubuntu), ```opkg``` (Angstrom), or ```port``` (OSX). Note that on most platforms, this will require administrator privileges.
```
*NIX $ sudo (apt-get|opkg|port) install ccache cmake flex bison libncurses-dev
```

Building Cascade
=====
1. Clone this repository (make sure to use the ```--recursive``` flag)
```
*NIX $ git clone --recursive https://github.com/vmware/cascade cascade
```

2. Build the code (this process has been tested on OSX 10.12/10.14, Ubuntu 16.04, and Angstrom v2017.12)
```
*NIX $ cd cascade/
*NIX $ make
```
If the build fails (probably you didn't use the ```--recursive``` flag) try starting over with a fresh clone of the repository.

3. Check that your build works correctly (all tests should pass)
```
*NIX $ make test
```

Using Cascade
=====

### Command Line Interface

Start Cascade by typing
```
*NIX $ ./bin/cascade
```
This will place you in a Read-Evaluate-Print-Loop (REPL). Code which is typed here is appended to the source of the (initially empty) top-level (root) module and evaluated immediately. Try defining a wire. You'll see the text ```ITEM OK``` to indicate that a new module item was added to the root.
```verilog
>>> wire x;
ITEM OK
```
The Verilog specification requires that code inside of ```initial``` blocks is executed exactly once when a program begins executing. Because Cascade is a dynamic environment, we generalize that specification: code inside of ```initial``` blocks is executed exactly once immediately after it is compiled. Try printing the value of the wire you just defined. 
```verilog
>>> initial $display(x);
ITEM OK 
>>> 0
```
Now try printing a variable which hasn't been defined.
```verilog
>>> initial $display(y);
>>> Typechecker Error:
  > In final line of user input:
    Referenece to unresolved identifier: y
```
Anything you enter into the REPL is lexed, parsed, type-checked, and compiled. If any part of this process fails, Cascade will produce an error message and the remainder of your text will be ignored. If you type multiple statements, anything which compiles successfully before the error is encountered cannot be undone. Below, ```x``` and ```y``` are declared successfully, but the redeclaration of ```x``` produces an error.
```verilog
>>> wire x,y,x;
ITEM OK
ITEM OK
>>> Typechecker Error:
  > In final line of user input:
    A variable named x already appears in this scope.
    Previous declaration appears in previous user input.
>>> initial $display(y);
ITEM OK
>>> 0
```
You can declare and instantiate modules from the REPL as well. Note however, that  declarations will be type-checked in the global  scope. Variables which you may have declared in the root module will not be visible here. It isn't until a module is instantiated that it can access program state.
```verilog
>>> module Foo(
  input wire x,
  output wire y 
);
  assign y = x;
endmodule
DECL OK
>>> wire q,r;
ITEM OK
ITEM OK
>>> Foo f(q,r);
ITEM OK
```
If you don't want to type your entire program into the REPL you can use the include statement, where ```path/``` is assumed to be relative to your current working directory.
```verilog
>>> include path/to/file.v;
```
If you'd like to use additional search paths, you can start Cascade using the ```-I``` flag and provide a list of semicolon-separated alternatives. Cascade will try each of these paths as a prefix, in order, until it finds a match.
```
*NIX $ ./bin/cascade -I path/to/dir1:path/to/dir2
```
Alternately, you can start Cascade with the ```-e``` flag and the name of a file to include.
```
*NIX $ ./bin/cascade -e path/to/file.v
```
Finally, Cascade will stop running whenever a program invokes the ```$finish``` task.
```verilog
>>> initial $finish;
ITEM OK
Goodbye!
```
You can also force a shutdown by typing ```Ctrl-C``` or ```Ctrl-D```.
```verilog
>>> module Foo(); wir... I give up... arg... ^C
```

### Other Interfaces
If you prefer a GUI, Cascade has a frontend which runs in the browser. Note however that this interface is work in intermitent progress, and may suffer from bit-rot from time to time.
```
*NIX $ ./bin/cascade --ui web
>>> Running server out of /Users/you/Desktop/cascade/bin/../src/ui/web/
>>> Server started on port 11111
```
```
*NIX $ (firefox|chrome|...) localhost:11111
```
If something on your machine is using port 11111, you can request that Cascade use a different port using the ```web-ui-port``` flag.
```
*NIX $ ./bin/cascade --ui web --web-ui-port 22222
```

Environments
=====

### Minimal Environment
By default, Cascade is started in a minimal environment. You can invoke this behavior explicitly using the ```--march``` flag.
```
*NIX $ ./bin/cascade --march minimal
```
This environment declares the following module and instantiates it into the top-level module for you:
```verilog
module Clock(
  output wire val
);
endmodule

Clock clock;
```
This module represents the global clock. Its value toggles between zero and one every cycle. Try typing the following (and remember that you can type Ctrl-C to quit):
```verilog
>>> always @(clock.val) $display(clock.val);
ITEM OK
0
1
0
1
...
```
This global clock can be used to implement sequential circuits, such as the barrel shifter shown below.
```verilog
>>> module BShift(
  input wire clk,
  output reg[7:0] val
);
  always @(posedge clk) begin
    val <= (val == 8'h80) ? 8'h01 : (val << 1);
  end
endmodule
DECL OK
>>> wire[7:0] x;
ITEM OK
>>> BShift bs(clock.val, x);
ITEM OK
```
Compared to a traditional compiler which assumes a fixed clock rate, Cascade's clock is *virtual*: the amount of time between ticks can vary from one cycle to the next, and is a function of both how large your program and is and how often and how much I/O it performs. This abstraction is the key mechanism by which Cascade is able to move programs between software and hardware without involving the user.  

### Software Backend
Up until this point the code we've looked at has been entirely compute-based and run in software. However most hardware programs involve the use of I/O peripherals. Before we get into real hardware, first try running Cascade's virtual software FPGA.
```
*NIX $ ./bin/sw_fpga
```
Cascade's virtual FPGA provides an ncurses GUI with four buttons, one reset, and eight leds. You can toggle the buttons using the ```1 2 3 4``` keys, toggle the reset using the ```r``` key, and shut down the virtual FPGA by typing ```q```. In order to write code which uses these peripherals, restart Cascade using the ```--march sw``` flag on the same machine as the virtual FPGA.
```
*NIX $ ./bin/cascade --march sw
```
Cascade will automatically detect the virtual FPGA and expose its peripherals as modules which are implicitly declared and instantiated in the top-level module:
```verilog
module Pad(
  output wire[3:0] val
);
endmodule
Pad pad();

module Reset(
  output wire val
);
endmodule
Reset reset();

module Led(
  output wire[7:0] val
);
endmodule
Led led();
```
Now try writing a simple program that connects the pads to the leds.
```verilog
>>> assign led.val = pad.val;
ITEM OK
```
Toggling the pads should now change the values of the leds for as long as Cascade is running.

### Hardware Backends
Cascade currently provides support for a single hardware backend: the [Terasic DE10 Nano SoC](https://www.terasic.com.tw/cgi-bin/page/archive.pl?Language=English&No=1046). When Cascade is run on the DE10's ARM core, instead of mapping compute and leds onto virtual components, it can map them directly onto a real FPGA. Try ssh'ing onto the ARM core ([see FAQ](#faq)), building Cascade, and starting it using the ```--march de10``` flag.
```
DE10 $ ./bin/cascade --march de10
```
Assuming Cascade is able to successfully connect to the FPGA fabric, you will be presented with a similar environment to the one described above. The only difference is that instead of a Reset module, Cascade will implicitly declare the following module, which represents the DE10's Arduino header.
```verilog
module GPIO(
  input wire[7:0] val
);
endmodule
GPIO gpio();
```
Try repeating the example from the previous section and watch real buttons toggle real leds.

### JIT Backend
For each of the ```--march``` flags described above, the core computation of a program would still be performed in software. Cascade's ```--march de10_jit``` backend is necessary for transitioning a program completely to hardware. Before restarting Cascade, you'll first need to install [Intel's Quartus Lite IDE](http://fpgasoftware.intel.com/?edition=lite) on a 64-bit Linux machine. Once you've done so, connect this machine to your DE10's USB Blaster II Port [See FAQ](#faq), and verify the connection by typing.
```
64-Bit LINUX $ <quartus/install/dir>/jtagconfig
```
You'll see something like the following. Take note of the string in square brackets.
```
1) DE-SoC [1-3]
  4BA00477     SOCVHPS
  02D020DD     5CSEBA6(.|ES)/5CSEMA6/..
```
You can now start Cascade's JIT server by typing the following, where the ```--usb``` command line argument is what appeared when you invoked ```jtagconfig```.
```
64-Bit LINUX $ ./bin/quartus_server --path <quartus/install/dir> --usb "[1-3]"
```
Now ssh back into the ARM core on your DE10, and restart cascade with a very long running program by typing.
```
DE10 $ ./bin/cascade --quartus_host <64-Bit LINUX IP> --march de10_jit -I data/test/benchmark/bitcoin -e bitcoin.v --profile 10
```
Providing the ```--profile``` flag will cause cascade to periodically (every 10s) print the current time and Cascade's virtual clock frequency. Over time as the JIT compilation runs to completion, and the program transitions from software to hardware, you should see this value transition from O(10 KHz) to O(10 MHz). If at any point you modify a program which is mid-compilation, that compilation will be aborted. Modifying a program which has already transitioned to hardware will cause its execution to transition back to software while the new compilation runs to completion.

Support for Synthesizable Verilog
=====
Cascade currently supports a large --- though certainly not complete --- subset of the Verilog 2005 Standard. The following partial list should give a good impression of what Cascade is capable of.

| Feature Class         | Feature                   | Supported | In Progress | Will Not Support | 
|:----------------------|:--------------------------|:---------:|:-----------:|:----------------:|
| Primitive Types       | Net Declarations          |  x        |             |                  |
|                       | Reg Declarations          |  x        |             |                  |
|                       | Integer Declarations      |  x        |             |                  |
|                       | Real Declarations         |           | x           |                  |
|                       | Time Declarations         |           | x           |                  |
|                       | Realtime Declarations     |           | x           |                  |
|                       | Array Declarations        |  x        |             |                  |
| Expressions           | Arithmetic Operators      |  x        |             |                  |
|                       | Bitwise Operators         |  x        |             |                  |
|                       | Logical Operators         |  x        |             |                  |
|                       | Concatentation Operators  |  x        |             |                  |
|                       | Conditional Operators     |  x        |             |                  |
|                       | Bit/Part Select           |  x        |             |                  |
|                       | Strings                   |           | x           |                  |
|                       | Real Constants            |           | x           |                  |
| Parameters            | Parameter Declarations    |  x        |             |                  |
|                       | Localparam Declarations   |  x        |             |                  |
|                       | Defparam Statements       |           |             | x                |
| Module Declarations   | Input Ports               |  x        |             |                  |
|                       | Output Ports              |  x        |             |                  |
|                       | Inout Ports               |           | x           |                  |
| Module Instantiations | Named Parameter Binding   |  x        |             |                  |
|                       | Ordered Parameter Binding |  x        |             |                  |
|                       | Named Port Binding        |  x        |             |                  |
|                       | Ordered Port Binding      |  x        |             |                  |
|                       | Instantiation Arrays      |           | x           |                  |
| Generate Constructs   | Genvar Declarations       |  x        |             |                  |
|                       | Case Generate Constructs  |  x        |             |                  |
|                       | If Generate Constructs    |  x        |             |                  |
|                       | Loop Generate Constructs  |  x        |             |                  |

Support for Unsynthesizable Verilog
=====

Cascade provides support for many of the unsynthesizable system tasks which are described in the 2005 specification, along with a few others which are unique to a just-in-time enviornment. One of the things that makes Cascade so powerful is that it supports the execution of unsynthesizable systems tasks *even when a program is running in hardware*. With Cascade, there's no reason to shy away from the use of ```$display()``` as a debugging tool. Unsynthesizable system tasks are guaranteed to run correctly on every target.

A complete listing of the system tasks which Cascade supports, along with a brief description of their behavior is shown below.

| Feature Class         | Feature                   | Supported | In Progress | Will Not Support | 
|:----------------------|:--------------------------|:---------:|:-----------:|:----------------:|
| Printf                | $display(fmt, args...)    |  x        |             |                  |
|                       | $write(fmt, args...)      |  x        |             |                  |
| Debugging             | $monitor(var)             |           | x           |                  |
| Logging               | $info(fmt, args...)       |  x        |             |                  |    
|                       | $warning(fmt, args...)    |  x        |             |                  |
|                       | $error(fmt, args...)      |  x        |             |                  |
| Simulation Control    | $finish(code)             |  x        |             |                  |
|                       | $fatal(code, fmt, args...)|  x        |             |                  |
| Virtualization        | $save(file)               |  x        |             |                  |
|                       | $restart(file)            |  x        |             |                  |
|                       | $retarget(march)          |  x        |             |                  |
| File I/O              | $open(file)               |           | x           |                  |
|                       | $eof(fd)                  |           | x           |                  |
|                       | $read(fd, var)            |           | x           |                  |
|                       | $write(fd, var)           |           | x           |                  |

#### Printf Tasks

The printf-of system tasks can be used to emit debugging statements to the REPL. Both use the same printf-style of argument passing. A formatting string which may be delimitted with variable placeholders (```%d, %x, etc...```) is followed by a list of program variables whose runtime values are substituted for those placeholders. Both printf-style system tasks behave identically. The only difference is that ```$display()``` automatically appends a newline character to the end of its output.

#### Logging Tasks

The logging-family of system tasks behave identically to the printf-family of system tasks. The only difference is that their output can be filtered based on the arguments that you provide when you run cascade. By default, ```$warning()``` and ```$error()``` messages are printed to the REPL. You can disable this behavior off by running Cascade with the ```--disable_warning``` and ```--disable_error``` flags. In contrast, ```$info()``` messages are not printed to the REPL by default. You can enable this behavior by running Cascade with the ```--enable_info``` flag.

#### Simulation Control Tasks

The ```$finish()``` system task can be used to shut Cascade down programmatically. Evaluating the ```$finish()``` task with an argument other than 0 will cause cascade to emit a status message before shutting down. You can think of the ```$fatal()``` system task as a combination of the ```$finish()``` and ```$error()``` system tasks. The following two programs are identical.

``` verilog
initial $fatal(1, "format string %d", 42);
```
``` verilog
initial begin
  $error("format string %d", 42);
  $finish(1);
end
```

#### Virtualization Tasks

While Cascade was originally designed as a developer aid, its ability to break a program into pieces and move those pieces seamlessly between software and hardware turns out to be the key engineering primitive which is necessary for FPGA virtualization. The virtualization-family of system tasks expose this functionality. 

The ```$save()``` and ```$restart()``` tasks can be used to save the state of a running program to a file, and then reload that state at a later tmie rather than having to run the program again from scratch. The following example shows how to configure two buttons to suspend and resume the execution of a program.

```verilog
always @(pad.val) begin
  if (pad.val[0]) begin
    $save("path/to/file");
    $finish;
  end else if (pad.val[1]) begin
    $restart("path/to/file");
  end
```

The ```$retarget()``` task can be used to reconfigure Cascade as though it was run with a different ```--march``` file while a program is executing. This may be valuable for transitioning a running program from one hardware target to another. The following example shows how to configure two buttons to toggle the use of JIT-compilation mid-execution.

```verilog
always @(pad.val) begin
  if (pad.val[0]) begin
    $retarget("de10");
  end else bif (pad.val[1]) begin
    $retarget("de10_jit");
  end
end
```

#### File I/O Tasks (coming soon)

The ```$open()```, ```$read()```, and ```$write()``` tasks provide an abstract mechanism for interacting with files. The following example shows how to read the contents of a file, one cycle at a time. Note that ```$read()``` is sensitive to the size of its second argument and will read as many bytes as necessary to produce a value for that variable.

```verilog
file f = $fopen("path/to/file");
reg[31:0] x = 0;

always @(posedge clock.val) begin
  if ($eof(f)) begin
    $finish;
  end
  $fread(f, x);
  $display(x);
end
```

The following example shows how you can use both ```$read()``` and ```$write()``` tasks to stream data to and from your program, regardless of whether it is running in software or hardware.

```verilog
module Compute(
  input wire x,
  output wire y
);
  // ...
endmodule;

reg x;
wire y;
Compute c(x,y);

file i = $fopen("path/to/input");
file o = $fopen("path/to/output");
always @(posedge clock.val) begin
  if ($eof(i)) begin
    $finish;
  end  
  $fread(i, x);
  $fwrite(o, y);
end
```

Standard Library
=====

In addition to supporting both synthesizable and unsynthesizable Verilog, Cascade also provides a Standard Library of I/O peripherals. You can think of this library as an abstract representation of target-specific hardware. By targeting the components in Cascade's Standard Library, rather than the specific peripherals associated with a hardware target, there is a good chance that your program will run in multiple environments without modification. We've already seen examples of many of the peripherals in Cascade's Standard Library. A complete listing, along with the ```--march``` targets which support them, is shown below.

| Component | minimal | sw | de10 | de10_jit |
|:----------|:-------:|:--:|:----:|:--------:|
| Clock     | x       | x  | x    | x        |
| Led       |         | x  | x    | x        |
| Pad       |         | x  | x    | x        |
| Reset     |         | x  |      |          |
| GPIO      |         |    | x    | x        |

#### Deprecated Features

Cascade's Standard Library also impliclty declares two reusable data-structures for communicating back and forth between hardware and software, a memory and a FIFO queue. In contrast to the modules described above, these modules are not implicitly instantiated. The user may instead instantiate as many as they like. **These features are deprecated and should not be used. The preferred method for performing general-purpose portable file I/O is the family of file I/O system tasks described above.**

Cascade memories are dual-port read, single-port write. The declaration provided by the Standard Library is shown below.
```verilog
module Memory#(
  parameter ADDR_SIZE = 4,           // Address bit-width: A memory will have 2^ADDR_SIZE elements
  parameter BYTE_SIZE = 8            // Value bit-width: The value at each address will have BYTE_SIZE bits
)(
  input  wire clock,                 // Write data is latched on the posedge of this signal
  input  wire wen,                   // Assert to latch write data
  input  wire[ADDR_SIZE-1:0] raddr1, // Address to read data from
  output wire[BYTE_SIZE-1:0] rdata1, // The value at raddr1, available this clock cycle
  input  wire[ADDR_SIZE-1:0] raddr2, // Ditto
  output wire[BYTE_SIZE-1:0] rdata2, // Ditto
  input  wire[ADDR_SIZE-1:0] waddr,  // Address to write data to
  input  wire[BYTE_SIZE-1:0] wdata   // The value to write to waddr at the posedge of clock
);
```

When instantiating a memory, an optional annotation may be provided as well.
```verilog
(*__file="path/to/file.mem"*)
Memory#(4,8) mem(/* ... */);
```
This annotation tells Cascade that the initial values for the memory should be read from ```path/to/file.mem```, and that when Cascade finishes execution the state of the memory should be written back to that file. If the file does not exist when the module is instantiated, Cascade will initialize the memory to all zeros. As with include statements, Cascade will attempt to resolve the ```__file``` annotation relative to the paths provided by the ```-I``` flag.  

A memory file is expected to contain whitespace separated hexadecimal values, one for each address. For the memory instiated above (consisting of 2^4 8-bit values), an well-formed memory file might contain the following.
```
0 fc 10 6
1 2 3 4 ff fe fd fc
c d
a
b
```

Cascade FIFOs provide clocked read and write access to an arbitrary depth first-in-first-out queue. The declaration provided by the standard library is shown below.
```verilog
module Fifo#(
  parameter DEPTH = 8,              // The maximum number of elements that the fifo can hold
  parameter BYTE_SIZE = 8           // Each element in the fifo will have BYTE_SIZE bits
)(
  input  wire clock,                // Reads and writes happen on the posedge of this signal
  input  wire rreq,                 // Assert to pop a value from the fifo 
                                    // Pushing/popping at the same time, or reading an empty fifo is undefined
  output wire[BYTE_SIZE-1:0] rdata, // The value that was popped on the last posedge of clock
  input  wire wreq,                 // Assert to push a value onto the fifo
                                    // Pushing/popping at the same time, or writing a full fifo is undefined
  input  wire[BYTE_SIZE-1:0] wdata, // The value to push at the next posedge of clock
  output wire empty,                // Is this fifo currently empty?
  output wire full                  // Is this fifo currently full?
);
```
When instantiating a fifo, an optional set of annotations may be provided as well.
```verilog
(*__file="path/to/file.mem", __count=8*)
Fifo#(8,8) fifo(/* ... */);
```
The ```__file``` annotation is similar to the one described above. If provided, Cascade will attempt to initialize the FIFO with values drawn from this file. The file format is the same. If the file contains more values than the maximum depth of the FIFO, Cascade will automatically push the next value from the file as soon as there is space (```full``` reports false). This process will continue until the end-of-file is reached, and then repeat up to ```__count``` times before no longer attempting to push values into the FIFO. Values are not written back to ```__file``` when Cascade finishes execution, and it is an error to instantiate a FIFO with an unresolvable ```__file``` annotation.

Target-Specific Components
=====

Some ```--march``` targets may instantiate modules which serve as wrappers around target-specific hardware features. For example, a target might provide a ```Bram``` module to expose a particular type of storage, or a ```Pcie``` module to expose a particular type of I/O. While these wrappers will typically expose the highest levels of performance to the user, they do so at the price of portability. Writing a program which relies on a particular low-level feature makes it unlikely that Cascade will be able to execute that program on an ```--march``` target other than the one it was designed for.

The target-specific hardware features exposed by an ```--march``` target, along with the standard library components it supports, can be displayed by running Cascade with the ```--enable_info``` flag.

Adding Support for New Backends
=====

Adding support for a new backend begins with writing an ```--march``` file. This file will contain instantiations for the Standard Library components that your backend supports, as well as any target-specific components you wish to make available to the user. This file should also contain an ```$info()``` message which describes this support, along with anything else you'd like the user to know. Save this file as ```data/march/my_backend.v```. Once you've done so, you can run Cascade with the ```--march my_backend``` flag. An example is shown below.

```verilog
// data/march/my_backend.v

// An --march file must first include the declarations in the Standard Library
include data/stdlib/stdlib.v;

<<<<<<< HEAD
// Next, an --march file must instantiate the root module. The __target
// annotation is used to pass information to the Cascade compiler about how to
// compile the user's code.  __target is a colon-separated list of backend
// compilation passes to use. Placing the name of your backend second will
// cause your compiler to run in the background while Cascade runs the user's
// code in software simulation.
(* __target="sw:my_backend" *)
=======
// Next, an --march file must instantiate the root module. The __target annotation is 
// used to pass information to the Cascade compiler about how to compile the user's code. 
// __target is a semicolon-separated list of backend compilation passes to use. If only one 
// value is provided as below, then Cascade will not run in JIT-mode. To enable JIT-mode, 
// use the following string instead: "sw;my_backend".
(* __target="my_backend" *)
>>>>>>> 9d865f8c
Root root();

// At a minimum, a backend must instantiate a global Standard Library clock
// which will never leave software. Any code which follows the instantiation of
// the root is placed inside of the root, and any instantiations which appear
// inside of the root inherit its annotations. The __target="sw" annotation
// overrides the value you placed on the root and guarantees that this module
// will never leave software simulation.
(* __target="sw" *)
Clock clock();

// This instantiation will expose an abstract bank of four Standard Library
// LEDs.  As above, the __target="my_backend" annotation overrides the value
// you placed on the root. This ensures that this module will be compiled
// directly to your backend rather than beginning execution in software
// simulation.
(* __target="my_backend" *)
Led#(4) led();

// This declaration will expose a target-specific pci connection.
// Target-specific declaration only need to specify their input and output
// pins. The actual implementation will be provided by your compiler.
module Pci();
  input wire ...
  output wire ...
endmodule

// This instantiation will expose your target-specific module. The __std="pci"
// annotation will be used to distinguish this instantiation from user code. As
// above, the __target="my_backend" annotation overrides the value you placed
// on the root.
(* __std="pci", __target="my_backend" *)
Pci pci();

// At this point you may have noticed that an  --march file is just Verilog
// code which is run before transferring control to the user. Now that your
// environment is set up, in addition to $info() statements, you could place
// any arbitrary code here as well. 
initial begin
  $info("My Backend");
  $info(" Supports the following Standard Library Components: Clock, Led");
  $info(" Supports the following Target-Specific Components: Pci");
end
```

Next, you'll need to create a compiler for your backend. Take a look at the ```CoreCompiler``` class which is defined in ```src/target/core_compiler.h```. Your compiler must be a subclass of this type, and be able to code user logic as well as instantiations of any of the Standard Library components you introduced in your ```--march``` file. For the example shown above, this means that you would need to override the following methods:

```c++
virtual Led* compile_led(Interface* interface, ModuleDeclaration* md);
virtual Logic* compile_logic(Interface* interface, ModuleDeclaration* md);
```

Additionally, because the example contains at least one target-specific component, you would also need to override the following method:

```c++
virtual Custom* compile_custom(Interface* interface, ModuleDeclaration* md);
```

Details on implementing these methods can be found in ```src/target/core_compiler.h```. In short, the goal of this class is transform a ```ModuleDeclaration``` (Verilog source code) for an instantiated module into a ```Core``` (target-specific executable implementation of that code), of which ```Led```, ```Logic```, and ```Custom``` are sub-types, whose implementation relies on an ```Interface``` (which will be compiled for you) to communicate back and forth with the Cascade runtime as necessary.

The definitions for ```Core``` and ```Interface``` can be found in ```src/target/core.h``` and ```src/target/interface.h``` respectively. Your compiler will need to return target-specific instances of these classes. Both files contain detailed information on the invariants that Cascade imposes on the implementation of a ```Core``` and the functionality provided by an ```Interface```. Briefly, a ```Core``` is responsible for implementing support for the Cascade runtime ABI. This ABI is the mechanism by which Cascade orchestrates the communication and computation necessary to satisfy the semantics of Verilog while at the same time providing support for the just-in-time features described above. 

Once you've finished implementing your compiler, you'll need to tell the Cascade compiler how to invoke it. Take a look at ```src/target/compiler.h```. You'll need to add a new private member and a public configuration method.
```c++
  public:
    Compiler& set_my_backend_compiler(MyBackendCompiler* mbc);
  private:
    MyBackendCompiler* mbc_;
```
Now take a look at ```src/target/compiler.cc```. You'll need to update a few methods as shown below:
```c++
Compiler::Compiler() {
  // ...
  mbc_ = nullptr;
  // ...
}

Compiler::~Compiler() {
  // ...
  if (mbc_ != nullptr) {
    mbc_->abort();
  }
  // ...
  pool_.stop_now();
  // ...
  if (mbc_ != nullptr) {
    delete mbc_;
  }
  // ...
}

Compiler& Compiler::set_my_backend_compiler(MyBackendCompiler* mbc) {
  assert(mbc_ == nullptr);
  assert(mbc != nullptr);
  mbc_ = mbc;
  mbc_->set_compiler(this);
  return *this;
}

Engine* Compiler::compile(ModuleDeclaration* md) {
  // ...
  } else if (target->eq("sw")) {
    cc = sw_compiler_;
  } else if (target->eq("my_backend")) {
    cc = mbc_;
  } else {
  // ...
}
```
Finally, you'll need to add a few lines of code to ```tools/cascade.cc```.
```c++
// ...
auto* mbc = new MyBackendCompiler(...);
// ...
auto* c = new Compiler();
  c->set_my_backend_compiler(mbc);
// ...
```
You'll also need to add any files you've created to the top-level ```Makefile```.
```Makefile
# ...
OBJ=path/to/your/source.o \
# ...
HDR=path/to/your/header.h \
# ...
```
Type ```make```, and everything should just work... Happy debugging!

FAQ
====

#### Flex fails during build with an error related to yyin.rdbuf(std::cin.rdbuf()) on OSX.
This is related to the version of flex that you have installed; some versions of port will install an older revision. Try using the version of flex provided by XCode in ```/usr/bin/flex```.

#### How do I ssh into the DE10's ARM core using a USB cable?
(Coming soon.)

#### How do I configure the DE10's USB Blaster II Programming Cable in a Linux Environment?
(Coming soon.)

#### Cascade emits strange warnings whenever I declare a module.
Module declarations are typechecked in the global scope, separate from the rest of your program. While this allows Cascade to catch many errors at declaration-time, there are some properties of Verilog programs which can only be verified at instantiation-time. If Cascade emits a warning, it is generally because it cannot statically prove that the module you declared will instantiate correctly in every possible program context.  

#### Why does cascade warn that x is undeclared when I declare Foo, but not when I instantiate it (Part 1)?
```verilog
localparam x = 0;
module Foo();
  wire q = x;
endmodule
Foo f();
```
The local parameter ```x``` was declared in the root module, and the module ```Foo``` was declared in its own scope. In general, there is no way for Cascade to guarantee that you will instantiate ```Foo``` in a context where all of its declaration-time unresolved variables will be resolvable. In this case, it is statically provable, but Cascade doesn't know how to do so. When ```Foo``` is instantiated, Cascade can verify that there is a variable named ```p``` which is reachable from the scope in which ```f``` appears. No further warnings or errors are necessary. Here is a more general example:
```verilog
module Foo();
  assign x.y.z = 1;
endmodule

// ...
begin : x
  begin : y
    reg z;
  end
end
// ...
Foo f(); // This instantiation will succeed because a variable named z
         // is reachable through the hierarchical name x.y.z from f.
         
// ...
begin : q
  reg r;
end
// ...
Foo f(); // This instantiation will fail because the only variable
         // reachable from f is q.r.
```

#### Why does cascade warn that x is undeclared when I declare Foo, but not when I instantiate it (Part 2)?
```verilog
module #(parameter N) Foo();
  genvar i;
  for (i = 0; i < N; i=i+1) begin : GEN
    reg x;
  end
  wire q = GEN[5].x;
endmodule
Foo#(8) f();
```
The register ```x``` was declared in a loop generate construct with bounds determined by a parameter. In general, there is no way for Cascade to guarantee that you will instantiate ```Foo``` with a parameter binding such that all of its declaration-time unresolved variables are resolvable. When ```Foo``` is instantiated with ```N=8```, Cascade can verify that there is a variable named ```GEN[5].x```. No further warnings or errors are necessary.

More generally, Cascade will defer typechecking for code that appears inside of generate constructs until instantiation-time.

#### I get it, but it seems like there's something about pretty much every module declaration that Cascade can't prove.
The truth hurts. Remember that if you'd like to disable warnings you can type.
```
$ ./bin/cascade --disable_warning
```<|MERGE_RESOLUTION|>--- conflicted
+++ resolved
@@ -512,22 +512,12 @@
 // An --march file must first include the declarations in the Standard Library
 include data/stdlib/stdlib.v;
 
-<<<<<<< HEAD
-// Next, an --march file must instantiate the root module. The __target
-// annotation is used to pass information to the Cascade compiler about how to
-// compile the user's code.  __target is a colon-separated list of backend
-// compilation passes to use. Placing the name of your backend second will
-// cause your compiler to run in the background while Cascade runs the user's
-// code in software simulation.
-(* __target="sw:my_backend" *)
-=======
 // Next, an --march file must instantiate the root module. The __target annotation is 
 // used to pass information to the Cascade compiler about how to compile the user's code. 
 // __target is a semicolon-separated list of backend compilation passes to use. If only one 
 // value is provided as below, then Cascade will not run in JIT-mode. To enable JIT-mode, 
 // use the following string instead: "sw;my_backend".
 (* __target="my_backend" *)
->>>>>>> 9d865f8c
 Root root();
 
 // At a minimum, a backend must instantiate a global Standard Library clock
