--- conflicted
+++ resolved
@@ -48,21 +48,14 @@
     FinishStatement* clone() const override;
 
     // Get/Set:
-    PTR_GET_SET(FinishStatement, Number, arg)
+    PTR_GET_SET(FinishStatement, Expression, arg)
 
   private:
-<<<<<<< HEAD
-    PTR_ATTR(Number, arg);
-};
-
-inline FinishStatement::FinishStatement(Number* arg__) : SystemTaskEnableStatement() {
-  PTR_SETUP(arg);
-=======
-    TREE_ATTR(Expression*, arg);
+    PTR_ATTR(Expression, arg);
 };
 
 inline FinishStatement::FinishStatement(Expression* arg__) : SystemTaskEnableStatement() {
->>>>>>> b2d000ae
+  PTR_SETUP(arg);
   parent_ = nullptr;
 }
 
